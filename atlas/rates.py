--- conflicted
+++ resolved
@@ -10,12 +10,6 @@
 class RateFilter(BaseModel):
     facilities: List[str]
 
-<<<<<<< HEAD
-=======
-class HourlyRate(BaseModel):
-    start: datetime
-    rate: float
->>>>>>> baa99d29
 
 class RatesReader:
     """
@@ -65,18 +59,13 @@
         if start is None:
             start = datetime.now(tz.UTC) - timedelta(days=1)
         if end is None:
-<<<<<<< HEAD
             end = datetime.now(tz.UTC)
         result = {}
-=======
-            end = datetime.now()
->>>>>>> baa99d29
 
         result = {}
         for f in facilities:
             try:
-                result[f.short_name] = {k: [HourlyRate(start=datetime.fromtimestamp(d.start), rate=d.rate) for d in v]
-                                        for k,v in self.client.get_hourly_rates(f.organization_id, f.agents[0].agent_id, start, end)}
+                result[f.short_name] = self.client.get_hourly_rates(f.organization_id, f.agents[0].agent_id, start, end)
 
             except Exception as e:
                 raise Exception(f"Error retrieving rates for facility {f.display_name}: {e}")
